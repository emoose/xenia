--- conflicted
+++ resolved
@@ -31,11 +31,7 @@
   kind("ConsoleApp")
   language("C++")
   links({
-<<<<<<< HEAD
     "dxbc",
-    "gflags",
-=======
->>>>>>> 76327465
     "glslang-spirv",
     "spirv-tools",
     "xenia-base",
